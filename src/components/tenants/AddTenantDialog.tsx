import React, { useState } from "react";
import { Dialog, DialogContent, DialogHeader, DialogTitle, DialogTrigger } from "@/components/ui/dialog";
import { Button } from "@/components/ui/button";
import { Input } from "@/components/ui/input";
import { Label } from "@/components/ui/label";
import { Textarea } from "@/components/ui/textarea";
import { Select, SelectContent, SelectItem, SelectTrigger, SelectValue } from "@/components/ui/select";
import { Form, FormControl, FormField, FormItem, FormLabel, FormMessage } from "@/components/ui/form";
import { useToast } from "@/hooks/use-toast";
import { supabase } from "@/integrations/supabase/client";
import { useAuth } from "@/hooks/useAuth";
import { useUserActivity } from "@/hooks/useUserActivity";
import { Plus } from "lucide-react";
import { useForm } from "react-hook-form";
import { zodResolver } from "@hookform/resolvers/zod";
import { z } from "zod";
import { checkBackendReady } from "@/utils/backendHealth";

const tenantFormSchemaBase = z.object({
  first_name: z.string().min(1, "First name is required").transform((s) => s.trim()),
  last_name: z.string().min(1, "Last name is required").transform((s) => s.trim()),
  email: z.string().email("Invalid email address").transform((s) => s.trim()),
  phone: z.string().min(1, "Phone number is required").transform((s) => s.trim()),
  national_id: z.string().min(1, "National ID or Passport is required").transform((s) => s.trim()),
  profession: z.string().optional(),
  employment_status: z.string().optional(),
  employer_name: z.string().optional(),
  monthly_income: z.coerce.number().optional(),
  emergency_contact_name: z.string().optional(),
  emergency_contact_phone: z.string().optional(),
  previous_address: z.string().optional(),
  property_id: z.string().min(1, "Property is required"),
  unit_id: z.string().min(1, "Unit is required"),
  lease_start_date: z.string().optional(),
  lease_end_date: z.string().optional(),
  monthly_rent: z.coerce.number().optional(),
  security_deposit: z.coerce.number().optional(),
});

const tenantFormSchema = tenantFormSchemaBase.superRefine((val, ctx) => {
  const hasUnit = Boolean(val.unit_id);
  if (hasUnit) {
    if (!val.lease_start_date) ctx.addIssue({ code: z.ZodIssueCode.custom, message: "Lease start date is required", path: ["lease_start_date"] });
    if (!val.lease_end_date) ctx.addIssue({ code: z.ZodIssueCode.custom, message: "Lease end date is required", path: ["lease_end_date"] });
    if (val.monthly_rent == null || isNaN(Number(val.monthly_rent)) || Number(val.monthly_rent) <= 0) {
      ctx.addIssue({ code: z.ZodIssueCode.custom, message: "Monthly rent is required", path: ["monthly_rent"] });
    }
    if (val.security_deposit != null && isNaN(Number(val.security_deposit))) {
      ctx.addIssue({ code: z.ZodIssueCode.custom, message: "Security deposit must be a number", path: ["security_deposit"] });
    }
  }
});

type TenantFormData = z.infer<typeof tenantFormSchema>;

interface AddTenantDialogProps {
  onTenantAdded: () => void;
  open?: boolean;
  onOpenChange?: (open: boolean) => void;
  showTrigger?: boolean;
}

export function AddTenantDialog({ onTenantAdded, open: controlledOpen, onOpenChange, showTrigger = true }: AddTenantDialogProps) {
  const [open, setOpen] = useState(false);
  const isOpen = controlledOpen ?? open;
  const handleOpenChange = (next: boolean) => {
    if (onOpenChange) onOpenChange(next);
    else setOpen(next);
  };
  const [loading, setLoading] = useState(false);
  const [properties, setProperties] = useState<any[]>([]);
  const [units, setUnits] = useState<any[]>([]);
  const [selectedPropertyId, setSelectedPropertyId] = useState<string>("");
  const { toast } = useToast();
  const { user } = useAuth();
  const { logActivity } = useUserActivity();
  const form = useForm<TenantFormData>({
    resolver: zodResolver(tenantFormSchema),
    defaultValues: {
      first_name: "",
      last_name: "",
      email: "",
      phone: "",
      national_id: "",
      profession: "",
      employment_status: "",
      employer_name: "",
<<<<<<< HEAD
      monthly_income: "" as any,
=======
      monthly_income: undefined,
>>>>>>> 2da6b9a9
      emergency_contact_name: "",
      emergency_contact_phone: "",
      previous_address: "",
      property_id: "",
      unit_id: "",
      lease_start_date: "",
      lease_end_date: "",
<<<<<<< HEAD
      monthly_rent: "" as any,
      security_deposit: "" as any,
=======
      monthly_rent: undefined as any,
      security_deposit: undefined as any,
>>>>>>> 2da6b9a9
    }
  });
  
  const { watch, setValue, reset } = form;
  const watchPropertyId = watch("property_id");

  // Fetch properties when dialog opens
  React.useEffect(() => {
    if (open) {
      fetchProperties();
    }
  }, [open]);

  // Fetch units when property changes
  React.useEffect(() => {
    if (watchPropertyId) {
      fetchUnits(watchPropertyId);
      setSelectedPropertyId(watchPropertyId);
    }
  }, [watchPropertyId]);

  const fetchProperties = async () => {
    try {
      const { data, error } = await supabase
        .from('properties')
        .select('id, name, address')
        .order('name');
      
      if (error) throw error;
      setProperties(data || []);
    } catch (error) {
      console.error('Error fetching properties:', error);
    }
  };

  const fetchUnits = async (propertyId: string) => {
    try {
      const { data, error } = await supabase
        .from('units')
        .select('id, unit_number, rent_amount, status')
        .eq('property_id', propertyId)
        .eq('status', 'vacant')
        .order('unit_number');
      
      if (error) throw error;
      setUnits(data || []);
    } catch (error) {
      console.error('Error fetching units:', error);
      setUnits([]);
    }
  };

  const onSubmit = async (data: TenantFormData) => {
    if (!user) {
      toast({
        title: "Error",
        description: "You must be logged in to add tenants",
        variant: "destructive",
      });
      return;
    }

    // Verify backend availability before proceeding
    const health = await checkBackendReady();
    if (!health.ok) {
      toast({
        title: "Backend not available",
        description: "Supabase functions are not reachable. Please configure environment or try again later.",
        variant: "destructive",
      });
      return;
    }

    setLoading(true);

    // Prepare request payload
    const requestPayload = {
      tenantData: {
        first_name: data.first_name,
        last_name: data.last_name,
        email: data.email,
        phone: data.phone,
        national_id: data.national_id,
        employment_status: data.employment_status,
        profession: data.profession,
        employer_name: data.employer_name,
        monthly_income: data.monthly_income ? parseFloat(data.monthly_income.toString()) : undefined,
        emergency_contact_name: data.emergency_contact_name,
        emergency_contact_phone: data.emergency_contact_phone,
        previous_address: data.previous_address
      },
      unitId: data.unit_id,
      propertyId: data.property_id,
      leaseData: data.unit_id ? {
        lease_start_date: data.lease_start_date,
        lease_end_date: data.lease_end_date,
        monthly_rent: data.monthly_rent != null ? parseFloat(data.monthly_rent.toString()) : undefined,
        security_deposit: data.security_deposit != null ? parseFloat(data.security_deposit.toString()) : undefined
      } : undefined,
      force: true
    };
    
    console.log("Submitting tenant creation request:", requestPayload);
    
    try {
      // Call the edge function to create tenant account
      // Prefer same-origin server proxy to avoid browser CORS
      let invokeResponse: any = null;
      try {
        const res = await fetch('/api/edge/create-tenant-account', {
          method: 'POST',
          headers: { 'Content-Type': 'application/json' },
          body: JSON.stringify({ ...requestPayload, force: true })
        });
        const text = await res.text();
        let data: any; try { data = JSON.parse(text); } catch { data = text; }
        if (res.ok) {
          invokeResponse = { data, error: null };
        } else {
          invokeResponse = { data: null, error: { message: 'Proxy call failed', status: res.status, details: data } };
        }
      } catch (proxyErr: any) {
        console.warn('Server proxy failed, attempting direct fetch:', proxyErr);
        try {
          const { SUPABASE_URL, SUPABASE_PUBLISHABLE_KEY } = await import("@/integrations/supabase/client");
          const fnUrl = `${SUPABASE_URL.replace(/\/$/, '')}/functions/v1/create-tenant-account`;
          const res = await fetch(fnUrl, {
            method: 'POST',
            mode: 'cors',
            headers: {
              'Content-Type': 'application/json',
              'apikey': SUPABASE_PUBLISHABLE_KEY,
              'Authorization': `Bearer ${SUPABASE_PUBLISHABLE_KEY}`,
              'x-force-create': 'true',
              'x-requested-with': 'XMLHttpRequest',
            },
            body: JSON.stringify(requestPayload)
          });
          const text = await res.text();
          let data: any; try { data = JSON.parse(text); } catch { data = text; }
          if (res.ok) {
            invokeResponse = { data, error: null };
          } else {
            invokeResponse = { data: null, error: { message: 'Edge function fetch failed', status: res.status, details: data } };
          }
        } catch (directErr: any) {
          console.warn('Direct function fetch failed, falling back to supabase-js invoke:', directErr);
          try {
            invokeResponse = await supabase.functions.invoke('create-tenant-account', { body: requestPayload, headers: { 'x-force-create': 'true' } });
          } catch (fnErr: any) {
            console.error("Edge function threw an error:", fnErr);
            let details = fnErr?.message || "Edge function invocation failed";
            try {
              if (fnErr?.response && typeof fnErr.response.text === 'function') {
                const txt = await fnErr.response.text();
                try {
                  const parsed = JSON.parse(txt);
                  details = parsed.error || parsed.message || parsed.details || JSON.stringify(parsed);
                } catch (e) {
                  details = txt;
                }
              }
            } catch (e) {
              console.warn('Failed to extract error response body', e);
            }

            toast({
              title: "Tenant Creation Failed",
              description: details,
              variant: "destructive",
            });
            setLoading(false);
            return;
          }
        }
      }

      const result = invokeResponse?.data ?? invokeResponse;
      const error = invokeResponse?.error ?? null;

      console.log("Response from create-tenant-account function:", { result, error });

      if (error) {
        console.error("Edge function returned error:", error);
        let errorMessage = "Failed to create tenant account";
        let errorDetails = "";

        if (typeof error === 'string') {
          errorMessage = error;
        } else if (error.message) {
          errorMessage = error.message;
          if (error.details) errorDetails = ` Details: ${error.details}`;
        } else if (error.error) {
          errorMessage = error.error;
        } else if (error.details) {
          errorMessage = error.details;
        }

        console.error("Processed error message:", errorMessage + errorDetails);

        toast({
          title: "Tenant Creation Failed",
          description: errorMessage + errorDetails,
          variant: "destructive",
        });
        setLoading(false);
        return;
      }

      // Check if we have a valid result
      if (!result) {
        console.error("No result data received from edge function");
        toast({
          title: "Tenant Creation Failed",
          description: "No response received from server",
          variant: "destructive",
        });
        setLoading(false);
        return;
      }

      console.log("Processing successful response:", result);

      if (result?.success) {
        // Log the activity
        await logActivity(
          'tenant_created',
          'tenant',
          result.tenant?.id,
          {
            tenant_name: `${data.first_name} ${data.last_name}`,
            tenant_email: data.email,
            unit_id: data.unit_id,
            property_id: data.property_id,
            has_lease: !!data.unit_id
          }
        );

        // Enhanced communication status reporting
        const commStatus = result.communicationStatus;
<<<<<<< HEAD
        let statusMessage = "Tenant account created successfully!";
=======
        let statusMessage = "�� Tenant account created successfully!";
>>>>>>> 2da6b9a9
        let communicationDetails = [];
        
        if (commStatus?.emailSent && commStatus?.smsSent) {
          statusMessage += "\n\n📧 Email sent ✓\n📱 SMS sent ✓";
          communicationDetails.push("Email notification delivered", "SMS notification delivered");
        } else if (commStatus?.emailSent) {
          statusMessage += "\n\n📧 Email sent ✓\n📱 SMS failed ⚠️";
          communicationDetails.push("Email notification delivered", "SMS delivery failed");
        } else if (commStatus?.smsSent) {
          statusMessage += "\n\n📧 Email failed ⚠️\n📱 SMS sent ✓";
          communicationDetails.push("Email delivery failed", "SMS notification delivered");
        } else {
          statusMessage += "\n\n⚠️ Both email and SMS delivery failed";
          communicationDetails.push("Email delivery failed", "SMS delivery failed");
        }

        // Always show login details for manual sharing if needed
        if (commStatus?.errors?.length > 0 || (!commStatus?.emailSent && !commStatus?.smsSent)) {
          statusMessage += `\n\n🔑 Manual sharing required:\nEmail: ${result.loginDetails?.email}\nPassword: ${result.loginDetails?.temporaryPassword}\nLogin: ${result.loginDetails?.loginUrl}`;
        }

        // Show communication errors if any
        if (commStatus?.errors?.length > 0) {
          statusMessage += `\n\n❌ Delivery issues:\n${commStatus.errors.join('\n')}`;
        }

        toast({
          title: commStatus?.emailSent || commStatus?.smsSent ? "Tenant Created Successfully" : "Tenant Created - Manual Action Required",
          description: statusMessage,
          variant: commStatus?.emailSent || commStatus?.smsSent ? "default" : "destructive",
          duration: 8000, // Longer duration for important information
        });
        
        reset();
        handleOpenChange(false);
        onTenantAdded();
      } else {
        throw new Error(result?.error || "Failed to create tenant account");
      }
    } catch (error: any) {
      console.error("Error creating tenant:", error);
      
      // Extract meaningful error message
      let errorMessage = "An unexpected error occurred";
      
      if (error?.message) {
        errorMessage = error.message;
      } else if (typeof error === 'string') {
        errorMessage = error;
      } else if (error?.error) {
        errorMessage = error.error;
      }
      
      toast({
        title: "Tenant Creation Failed",
        description: errorMessage,
        variant: "destructive",
      });
    } finally {
      setLoading(false);
    }
  };

  return (
    <Dialog open={isOpen} onOpenChange={handleOpenChange}>
      {showTrigger && (
        <DialogTrigger asChild>
          <Button className="bg-primary hover:bg-primary/90">
            <Plus className="h-4 w-4 mr-2" />
            Add Tenant
          </Button>
        </DialogTrigger>
      )}
      <DialogContent className="sm:max-w-[700px] max-h-[85vh] overflow-y-auto bg-tint-gray">
        <DialogHeader className="pb-4">
          <DialogTitle className="text-xl font-semibold text-primary">Add New Tenant</DialogTitle>
        </DialogHeader>
        <Form {...form}>
          <form onSubmit={form.handleSubmit(onSubmit)} className="space-y-6">
            {/* Personal Information */}
            <div className="bg-card p-6 rounded-lg border border-border space-y-4">
              <h3 className="text-base font-semibold text-primary border-b border-border pb-2">
                Personal Information
              </h3>
              <div className="grid grid-cols-1 md:grid-cols-2 gap-4">
                <FormField
                  control={form.control}
                  name="first_name"
                  render={({ field }) => (
                    <FormItem>
                      <FormLabel className="text-sm font-medium text-primary">
                        First Name <span className="text-destructive">*</span>
                      </FormLabel>
                      <FormControl>
                        <Input
                          className="bg-card border-border focus:border-accent focus:ring-accent"
                          placeholder="John"
                          {...field}
                          value={field.value ?? ""}
                        />
                      </FormControl>
                      <FormMessage />
                    </FormItem>
                  )}
                />
                <FormField
                  control={form.control}
                  name="last_name"
                  render={({ field }) => (
                    <FormItem>
                      <FormLabel className="text-sm font-medium text-primary">
                        Last Name <span className="text-destructive">*</span>
                      </FormLabel>
                      <FormControl>
                        <Input
                          className="bg-card border-border focus:border-accent focus:ring-accent"
                          placeholder="Doe"
                          {...field}
                          value={field.value ?? ""}
                        />
                      </FormControl>
                      <FormMessage />
                    </FormItem>
                  )}
                />
              </div>
            </div>

            {/* Contact Information */}
            <div className="bg-card p-6 rounded-lg border border-border space-y-4">
              <h3 className="text-base font-semibold text-primary border-b border-border pb-2">
                Contact Information
              </h3>
              <div className="grid grid-cols-1 md:grid-cols-2 gap-4">
                <FormField
                  control={form.control}
                  name="email"
                  render={({ field }) => (
                    <FormItem>
                      <FormLabel className="text-sm font-medium text-primary">
                        Email <span className="text-destructive">*</span>
                      </FormLabel>
                      <FormControl>
                        <Input
                          type="email"
                          className="bg-card border-border focus:border-accent focus:ring-accent"
                          placeholder="john@example.com"
                          {...field}
                          value={field.value ?? ""}
                        />
                      </FormControl>
                      <FormMessage />
                    </FormItem>
                  )}
                />
                <FormField
                  control={form.control}
                  name="phone"
                  render={({ field }) => (
                    <FormItem>
                      <FormLabel className="text-sm font-medium text-primary">
                        Phone Number <span className="text-destructive">*</span>
                      </FormLabel>
                      <FormControl>
                        <Input
                          className="bg-card border-border focus:border-accent focus:ring-accent"
                          placeholder="+254 700 000 000"
                          {...field}
                          value={field.value ?? ""}
                        />
                      </FormControl>
                      <FormMessage />
                    </FormItem>
                  )}
                />
              </div>
            </div>

            {/* Identification & Employment */}
            <div className="bg-card p-6 rounded-lg border border-border space-y-4">
              <h3 className="text-base font-semibold text-primary border-b border-border pb-2">
                Identification & Employment
              </h3>
              <div className="grid grid-cols-1 md:grid-cols-2 gap-4">
                <FormField
                  control={form.control}
                  name="national_id"
                  render={({ field }) => (
                    <FormItem>
                      <FormLabel className="text-sm font-medium text-primary">
                        National ID / Passport <span className="text-destructive">*</span>
                      </FormLabel>
                      <FormControl>
                        <Input
                          className="bg-card border-border focus:border-accent focus:ring-accent"
                          placeholder="12345678"
                          {...field}
                          value={field.value ?? ""}
                        />
                      </FormControl>
                      <FormMessage />
                    </FormItem>
                  )}
                />
                <FormField
                  control={form.control}
                  name="profession"
                  render={({ field }) => (
                    <FormItem>
                      <FormLabel className="text-sm font-medium text-primary">
                        Profession <span className="text-muted-foreground">(Optional)</span>
                      </FormLabel>
                      <FormControl>
                        <Input
                          className="bg-card border-border focus:border-accent focus:ring-accent"
                          placeholder="Software Engineer"
                          {...field}
                          value={field.value ?? ""}
                        />
                      </FormControl>
                      <FormMessage />
                    </FormItem>
                  )}
                />
              </div>
              <div className="grid grid-cols-1 md:grid-cols-2 gap-4">
                <FormField
                  control={form.control}
                  name="employment_status"
                  render={({ field }) => (
                    <FormItem>
                      <FormLabel className="text-sm font-medium text-primary">
                        Employment Status <span className="text-muted-foreground">(Optional)</span>
                      </FormLabel>
                      <Select onValueChange={field.onChange} value={(field.value as any) ?? ""}>
                        <FormControl>
                          <SelectTrigger className="bg-card border-border focus:border-accent focus:ring-accent">
                            <SelectValue placeholder="Select status" />
                          </SelectTrigger>
                        </FormControl>
                        <SelectContent className="bg-card border-border">
                          <SelectItem value="Employed">Employed</SelectItem>
                          <SelectItem value="Self-Employed">Self-Employed</SelectItem>
                          <SelectItem value="Unemployed">Unemployed</SelectItem>
                          <SelectItem value="Student">Student</SelectItem>
                          <SelectItem value="Retired">Retired</SelectItem>
                        </SelectContent>
                      </Select>
                      <FormMessage />
                    </FormItem>
                  )}
                />
                <FormField
                  control={form.control}
                  name="employer_name"
                  render={({ field }) => (
                    <FormItem>
                      <FormLabel className="text-sm font-medium text-primary">
                        Employer Name <span className="text-muted-foreground">(Optional)</span>
                      </FormLabel>
                      <FormControl>
                        <Input
                          className="bg-card border-border focus:border-accent focus:ring-accent"
                          placeholder="ABC Company Ltd"
                          {...field}
                          value={field.value ?? ""}
                        />
                      </FormControl>
                      <FormMessage />
                    </FormItem>
                  )}
                />
              </div>
              <FormField
                control={form.control}
                name="monthly_income"
                render={({ field }) => (
                  <FormItem>
                    <FormLabel className="text-sm font-medium text-primary">
                      Monthly Income (KES) <span className="text-muted-foreground">(Optional)</span>
                    </FormLabel>
                    <FormControl>
                      <Input
                        type="number"
                        className="bg-card border-border focus:border-accent focus:ring-accent"
                        placeholder="50000"
                        {...field}
                        value={field.value ?? ""}
                      />
                    </FormControl>
                    <FormMessage />
                  </FormItem>
                )}
              />
            </div>

            {/* Emergency Contact */}
            <div className="bg-card p-6 rounded-lg border border-border space-y-4">
              <h3 className="text-base font-semibold text-primary border-b border-border pb-2">
                Emergency Contact
              </h3>
              <div className="grid grid-cols-1 md:grid-cols-2 gap-4">
                <FormField
                  control={form.control}
                  name="emergency_contact_name"
                  render={({ field }) => (
                    <FormItem>
                      <FormLabel className="text-sm font-medium text-primary">
                        Emergency Contact Name <span className="text-muted-foreground">(Optional)</span>
                      </FormLabel>
                      <FormControl>
                        <Input
                          className="bg-card border-border focus:border-accent focus:ring-accent"
                          placeholder="Jane Doe"
                          {...field}
                          value={field.value ?? ""}
                        />
                      </FormControl>
                      <FormMessage />
                    </FormItem>
                  )}
                />
                <FormField
                  control={form.control}
                  name="emergency_contact_phone"
                  render={({ field }) => (
                    <FormItem>
                      <FormLabel className="text-sm font-medium text-primary">
                        Emergency Contact Phone <span className="text-muted-foreground">(Optional)</span>
                      </FormLabel>
                      <FormControl>
                        <Input
                          className="bg-card border-border focus:border-accent focus:ring-accent"
                          placeholder="+254 700 000 001"
                          {...field}
                          value={field.value ?? ""}
                        />
                      </FormControl>
                      <FormMessage />
                    </FormItem>
                  )}
                />
              </div>
            </div>

            {/* Property & Unit Assignment */}
            <div className="bg-card p-6 rounded-lg border border-border space-y-4">
              <h3 className="text-base font-semibold text-primary border-b border-border pb-2">
                Property & Unit Assignment
              </h3>
              <div className="grid grid-cols-1 md:grid-cols-2 gap-4">
                <FormField
                  control={form.control}
                  name="property_id"
                  render={({ field }) => (
                    <FormItem>
                      <FormLabel className="text-sm font-medium text-primary">
                        Property <span className="text-destructive">*</span>
                      </FormLabel>
                      <Select
                        onValueChange={(value) => {
                          field.onChange(value);
                          setValue("unit_id", ""); // Reset unit when property changes
                        }}
                        value={(field.value as any) ?? ""}
                      >
                        <FormControl>
                          <SelectTrigger className="bg-card border-border focus:border-accent focus:ring-accent">
                            <SelectValue placeholder="Select property" />
                          </SelectTrigger>
                        </FormControl>
                        <SelectContent className="bg-card border-border">
                          {properties.map((property) => (
                            <SelectItem key={property.id} value={property.id}>
                              {property.name} - {property.address}
                            </SelectItem>
                          ))}
                        </SelectContent>
                      </Select>
                      <FormMessage />
                    </FormItem>
                  )}
                />
                <FormField
                  control={form.control}
                  name="unit_id"
                  render={({ field }) => (
                    <FormItem>
                      <FormLabel className="text-sm font-medium text-primary">
                        Unit <span className="text-destructive">*</span>
                      </FormLabel>
                      <Select
                        onValueChange={(value) => {
                          field.onChange(value);
                          // Auto-fill rent amount when unit is selected
                          const selectedUnit = units.find(u => u.id === value);
                          if (selectedUnit) {
                            setValue("monthly_rent", String(selectedUnit.rent_amount ?? ""));
                          }
                        }}
                        value={(field.value as any) ?? ""}
                        disabled={!watchPropertyId}
                      >
                        <FormControl>
                          <SelectTrigger className="bg-card border-border focus:border-accent focus:ring-accent">
                            <SelectValue placeholder={watchPropertyId ? "Select unit" : "Select property first"} />
                          </SelectTrigger>
                        </FormControl>
                        <SelectContent className="bg-card border-border">
                          {units.map((unit) => (
                            <SelectItem key={unit.id} value={unit.id}>
                              Unit {unit.unit_number} - KES {unit.rent_amount?.toLocaleString()}/month
                            </SelectItem>
                          ))}
                        </SelectContent>
                      </Select>
                      <FormMessage />
                    </FormItem>
                  )}
                />
              </div>
            </div>

            {/* Lease Information (shown when unit is selected) */}
            {watch("unit_id") && (
              <div className="bg-card p-6 rounded-lg border border-border space-y-4">
                <h3 className="text-base font-semibold text-primary border-b border-border pb-2">
                  Lease Information
                </h3>
                <div className="grid grid-cols-1 md:grid-cols-2 gap-4">
                  <FormField
                    control={form.control}
                    name="lease_start_date"
                    render={({ field }) => (
                      <FormItem>
                        <FormLabel className="text-sm font-medium text-primary">
                          Lease Start Date <span className="text-destructive">*</span>
                        </FormLabel>
                        <FormControl>
                          <Input
                            type="date"
                            className="bg-card border-border focus:border-accent focus:ring-accent"
                            {...field}
                            value={field.value ?? ""}
                          />
                        </FormControl>
                        <FormMessage />
                      </FormItem>
                    )}
                  />
                  <FormField
                    control={form.control}
                    name="lease_end_date"
                    render={({ field }) => (
                      <FormItem>
                        <FormLabel className="text-sm font-medium text-primary">
                          Lease End Date <span className="text-destructive">*</span>
                        </FormLabel>
                        <FormControl>
                          <Input
                            type="date"
                            className="bg-card border-border focus:border-accent focus:ring-accent"
                            {...field}
                            value={field.value ?? ""}
                          />
                        </FormControl>
                        <FormMessage />
                      </FormItem>
                    )}
                  />
                </div>
                <div className="grid grid-cols-1 md:grid-cols-2 gap-4">
                  <FormField
                    control={form.control}
                    name="monthly_rent"
                    render={({ field }) => (
                      <FormItem>
                        <FormLabel className="text-sm font-medium text-primary">
                          Monthly Rent (KES) <span className="text-destructive">*</span>
                        </FormLabel>
                        <FormControl>
                          <Input
                        type="number"
                        className="bg-card border-border focus:border-accent focus:ring-accent"
                        placeholder="50000"
                        {...field}
                        value={field.value ?? ""}
                      />
                        </FormControl>
                        <FormMessage />
                      </FormItem>
                    )}
                  />
                  <FormField
                    control={form.control}
                    name="security_deposit"
                    render={({ field }) => (
                      <FormItem>
                        <FormLabel className="text-sm font-medium text-primary">
                          Security Deposit (KES) <span className="text-muted-foreground">(Optional)</span>
                        </FormLabel>
                        <FormControl>
                          <Input
                        type="number"
                        className="bg-card border-border focus:border-accent focus:ring-accent"
                        placeholder="50000"
                        {...field}
                        value={field.value ?? ""}
                      />
                        </FormControl>
                        <FormMessage />
                      </FormItem>
                    )}
                  />
                </div>
              </div>
            )}

            {/* Additional Information */}
            <div className="bg-card p-6 rounded-lg border border-border space-y-4">
              <h3 className="text-base font-semibold text-primary border-b border-border pb-2">
                Additional Information
              </h3>
              <FormField
                control={form.control}
                name="previous_address"
                render={({ field }) => (
                  <FormItem>
                    <FormLabel className="text-sm font-medium text-primary">
                      Previous Address <span className="text-muted-foreground">(Optional)</span>
                    </FormLabel>
                    <FormControl>
                      <Textarea
                        className="bg-card border-border focus:border-accent focus:ring-accent"
                        placeholder="Previous residential address"
                        rows={3}
                        {...field}
                        value={field.value ?? ""}
                      />
                    </FormControl>
                    <FormMessage />
                  </FormItem>
                )}
              />
            </div>

            <div className="flex justify-end gap-3 pt-6 border-t border-border">
              <Button type="button" variant="outline" onClick={() => handleOpenChange(false)} className="border-primary text-primary hover:bg-primary hover:text-primary-foreground">
                Cancel
              </Button>
              <Button type="submit" disabled={loading} className="bg-accent hover:bg-accent/90">
                {loading ? "Adding..." : "Add Tenant"}
              </Button>
            </div>
          </form>
        </Form>
      </DialogContent>
    </Dialog>
  );
}<|MERGE_RESOLUTION|>--- conflicted
+++ resolved
@@ -85,11 +85,7 @@
       profession: "",
       employment_status: "",
       employer_name: "",
-<<<<<<< HEAD
-      monthly_income: "" as any,
-=======
-      monthly_income: undefined,
->>>>>>> 2da6b9a9
+      monthly_income: 0,
       emergency_contact_name: "",
       emergency_contact_phone: "",
       previous_address: "",
@@ -97,13 +93,8 @@
       unit_id: "",
       lease_start_date: "",
       lease_end_date: "",
-<<<<<<< HEAD
-      monthly_rent: "" as any,
-      security_deposit: "" as any,
-=======
-      monthly_rent: undefined as any,
-      security_deposit: undefined as any,
->>>>>>> 2da6b9a9
+      monthly_rent: 0,
+      security_deposit: 0,
     }
   });
   
@@ -344,11 +335,7 @@
 
         // Enhanced communication status reporting
         const commStatus = result.communicationStatus;
-<<<<<<< HEAD
-        let statusMessage = "Tenant account created successfully!";
-=======
-        let statusMessage = "�� Tenant account created successfully!";
->>>>>>> 2da6b9a9
+        let statusMessage = "✅ Tenant account created successfully!";
         let communicationDetails = [];
         
         if (commStatus?.emailSent && commStatus?.smsSent) {
